# Copyright 2019 Uber Technologies, Inc. All Rights Reserved.
#
# Licensed under the Apache License, Version 2.0 (the "License");
# you may not use this file except in compliance with the License.
# You may obtain a copy of the License at
#
#     http://www.apache.org/licenses/LICENSE-2.0
#
# Unless required by applicable law or agreed to in writing, software
# distributed under the License is distributed on an "AS IS" BASIS,
# WITHOUT WARRANTIES OR CONDITIONS OF ANY KIND, either express or implied.
# See the License for the specific language governing permissions and
# limitations under the License.
# ==============================================================================

import collections
import errno
import math
import os
import signal
import sys
import threading
import time

try:
    from shlex import quote
except ImportError:
    from pipes import quote

from horovod.run.common.util import env as env_util, safe_shell_exec
from horovod.run.http.http_server import RendezvousServer
from horovod.run.util import threads


class HostInfo:
    def __init__(self, host_item):
        hostname, slots = host_item.strip().split(':')
        self.hostname = hostname
        self.slots = int(slots)


class SlotInfo:
    def __init__(self, hostname, rank, local_rank, cross_rank, size):
        self.hostname = hostname
        self.rank = rank
        self.size = size
        self.local_rank = local_rank
        self.local_size = None
        self.cross_rank = cross_rank
        self.cross_size = None


def _allocate(hosts, np):
    """
    Find the allocation of processes on hosts, this function will try to
    allocate as many as possible processes on the same host to leverage
    local network.
    :param hosts: list of addresses and number of processes on each host.
    For example,
        'worker-0:2,worker-1:2'
        '10.11.11.11:4,10.11.11.12,4'
    :type hosts: string
    :param np: total number of processes to be allocated
    :type np: int
    :return: a list of the allocation of process on hosts in a AllocInfo object.
            Members in the object include: hostname, rank, local_rank, cross_rank,
            total_size, local_size, cross_size
    :rtype: list[dict()]
    """

    host_list = []
    # split the host string to host list
    for host_item in hosts.split(','):
        host_list.append(HostInfo(host_item))

    rank = 0
    alloc_list = []

    # key: local_rank; value: cross_size for this local_rank
    local_sizes = collections.defaultdict(int)
    # key: cross_rank; value: local_size for this cross_rank
    cross_sizes = collections.defaultdict(int)

    # allocate processes into slots
    for host_idx, host_info in enumerate(host_list):
        for local_rank in range(host_info.slots):
            if rank == np:
                break
            cross_rank = host_idx
            alloc_list.append(
                SlotInfo(
                    host_info.hostname,
                    rank,
                    local_rank,
                    cross_rank,
                    np))
            cross_sizes[local_rank] += 1
            local_sizes[cross_rank] += 1
            rank += 1

    if rank < np:
        raise ValueError("Process number should not be larger than "
                         "total available slots.")

    # Fill in the local_size and cross_size because we can only know these number after
    # allocation is done.
    for alloc_item in alloc_list:
        alloc_item.local_size = local_sizes[alloc_item.cross_rank]
        alloc_item.cross_size = cross_sizes[alloc_item.local_rank]

    return alloc_list


def _pad_rank(rank, size):
    width = int(math.log10(size - 1)) + 1
    return str(rank).zfill(width)


def _mkdir_p(path):
    try:
        os.makedirs(path)
    except OSError as exc:
        if exc.errno == errno.EEXIST and os.path.isdir(path):
            pass
        else:
            raise


class MultiFile(object):
    def __init__(self, files):
        self._files = files

    def write(self, text):
        for f in self._files:
            f.write(text)

    def flush(self):
        for f in self._files:
            f.flush()


def _alloc_info_to_command_fn(run_command, env):
    def alloc_info_to_command(alloc_info):
        """
        Given an alloc_info, creates a command used by gloo to launch a single job.

        :param alloc_info: host and slot to execute the run command on
        :return:
        """
        # generate env for rendezvous
        horovod_rendez_env = 'HOROVOD_RANK={rank} HOROVOD_SIZE={size} ' \
                             'HOROVOD_LOCAL_RANK={local_rank} HOROVOD_LOCAL_SIZE={local_size} ' \
                             'HOROVOD_CROSS_RANK={cross_rank} HOROVOD_CROSS_SIZE={cross_size} ' \
            .format(rank=alloc_info.rank, size=alloc_info.size,
                    local_rank=alloc_info.local_rank, local_size=alloc_info.local_size,
                    cross_rank=alloc_info.cross_rank, cross_size=alloc_info.cross_size)

        return '{horovod_env} {env} {run_command}' .format(
            horovod_env=horovod_rendez_env,
            env=' '.join(['%s=%s' % (key, quote(value)) for key, value in env.items()
                          if env_util.is_exportable(key)]),
            run_command=run_command)

    return alloc_info_to_command


def _exec_command_fn(settings, remote_host_names):
    """
    executes the jobs defined by run command on hosts.
    :param hosts_alloc: list of dict indicating the allocating info.
    For example,
        [{'Hostname':'worker-0', 'Rank': 0, 'Local_rank': 0, 'Cross_rank':0,
            'Size':2, 'Local_size':1, 'Cross_size':2},
        {'Hostname':'worker-1', 'Rank': 1, 'Local_rank': 0, 'Cross_rank':1,
            'Size':2, 'Local_size':1, 'Cross_size':2}
        ]
    :type hosts_alloc: list(dict)
    :param remote_host_names: names that are resolved to one of the addresses
    of remote hosts interfaces.
    :type remote_host_names: set
    :param _run_command: command to execute
    :type _run_command: string
    :return:
    :rtype:
    """
    ssh_port_arg = '-p {ssh_port}'.format(ssh_port=settings.ssh_port) if settings.ssh_port else ''

    def _exec_command(command, alloc_info, event):
        index = alloc_info.rank
        host_name = alloc_info.hostname

        if host_name in remote_host_names:
            command = 'ssh -o StrictHostKeyChecking=no {host} {ssh_port_arg} ' \
                      '{local_command}'\
                .format(host=host_name,
                        ssh_port_arg=ssh_port_arg,
                        local_command=quote('cd {pwd} > /dev/null 2>&1 ; {local_command}'
                                            .format(pwd=os.getcwd(), local_command=command)))

        if settings.verbose:
            print(command)

        # Redirect output if requested
        stdout = stderr = None
        stdout_file = stderr_file = None
        if settings.output_filename:
            padded_rank = _pad_rank(index, settings.num_proc)
            output_dir_rank = os.path.join(settings.output_filename, 'rank.{rank}'.format(rank=padded_rank))
            if not os.path.exists(output_dir_rank):
                os.mkdir(output_dir_rank)

            stdout_file = open(os.path.join(output_dir_rank, 'stdout'), 'w')
            stderr_file = open(os.path.join(output_dir_rank, 'stderr'), 'w')

            stdout = MultiFile([sys.stdout, stdout_file])
            stderr = MultiFile([sys.stderr, stderr_file])

        try:
            exit_code = safe_shell_exec.execute(command, index=index, event=event, stdout=stdout, stderr=stderr)
            if exit_code != 0:
                print('Process {idx} exit with status code {ec}.'.format(idx=index, ec=exit_code))
        except Exception as e:
            print('Exception happened during safe_shell_exec, exception '
                  'message: {message}'.format(message=e))
            exit_code = 1
        finally:
            if stdout_file:
                stdout_file.close()
            if stderr_file:
                stderr_file.close()
        return exit_code, time.time()

    return _exec_command


def launch_gloo(command, exec_command, settings, nics, env, server_ip):
    """
    Launches the given command multiple times using gloo.
    Each command is launched via exec_command.

    :param command: command to launch
    :param exec_command: means to execute a single command
    :param settings: settings for the distribution
    :param nics: common interfaces
    :param env: environment to use
    :param server_ip: ip to use for rendezvous server
    """
    # allocate processes into slots
    host_alloc_plan = _allocate(settings.hosts, settings.num_proc)

    # create global rendezvous server
    global_rendezv = RendezvousServer(settings.verbose)
    # Start rendezvous server and get port that it is listening
    global_rendezv_port = global_rendezv.start_server(host_alloc_plan)

    run_command = (
        'HOROVOD_GLOO_RENDEZVOUS_ADDR={addr} '
        'HOROVOD_GLOO_RENDEZVOUS_PORT={port} '
        'HOROVOD_CONTROLLER=gloo '
        'HOROVOD_CPU_OPERATIONS=gloo '
        'HOROVOD_GLOO_IFACE={iface} '
        'NCCL_SOCKET_IFNAME={nics} '
        '{command}'  # expect a lot of environment variables
            .format(addr=server_ip,
                    port=global_rendezv_port,
                    iface=list(nics)[0],  # TODO: add multiple ifaces in future
                    nics=','.join(nics),
                    command=' '.join(quote(par) for par in command)))

    # Create a event for communication between threads
    event = threading.Event()

    def set_event_on_sigterm(signum, frame):
        event.set()

    signal.signal(signal.SIGINT, set_event_on_sigterm)
    signal.signal(signal.SIGTERM, set_event_on_sigterm)

    # TODO: Workaround for over-buffered outputs. Investigate how mpirun avoids this problem.
    env['PYTHONUNBUFFERED'] = '1'

    # In case, the main thread receives a SIGINT, the event will be set so the spawned threads can
    # kill their corresponding middleman processes so the jobs can be killed as well.
    alloc_info_to_command = _alloc_info_to_command_fn(run_command, env)
    args_list = [[alloc_info_to_command(alloc_info), alloc_info, event]
                 for alloc_info in host_alloc_plan]

    # Make the output directory if it does not exist
    if settings.output_filename:
        _mkdir_p(settings.output_filename)

    # If an error occurs in one thread, entire process will be terminated.
    # Otherwise, threads will keep running.
    res = threads.execute_function_multithreaded(exec_command, args_list, block_until_all_done=True)

    for name, value in sorted(res.items(), key=lambda item: item[1][1]):
        exit_code, timestamp = value
        if exit_code != 0:
            raise RuntimeError('Gloo job detected that one or more processes exited with non-zero '
                               'status, thus causing the job to be terminated. The first process '
                               'to do so was:\nProcess name: {name}\nExit code: {code}\n'
                               .format(name=name, code=exit_code))


def gloo_run(settings, remote_host_names, nics, env, server_ip, command):
<<<<<<< HEAD
    # allocate processes into slots
    host_alloc_plan = _allocate(settings.hosts, settings.num_proc)

    # create global rendezvous server
    global_rendezv = RendezvousServer(settings.verbose)
    # Start rendezvous server and get port that it is listening
    global_rendezv_port = global_rendezv.start_server(settings.num_proc)

    iface = list(nics)[0]

    run_command = (
        'HOROVOD_GLOO_RENDEZVOUS_ADDR={addr} '
        'HOROVOD_GLOO_RENDEZVOUS_PORT={port} '
        'HOROVOD_CONTROLLER=gloo '
        'HOROVOD_CPU_OPERATIONS=gloo '
        'HOROVOD_GLOO_IFACE={iface} '
        'NCCL_SOCKET_IFNAME={nics} '
        '{command}'  # expect a lot of environment variables
        .format(addr=server_ip,
                port=global_rendezv_port,
                iface=iface,  # TODO: add multiple ifaces in future
                nics=','.join(nics),
                command=' '.join(quote(par) for par in command)))

    _launch_jobs(settings, env, host_alloc_plan, remote_host_names, run_command)
    return
=======
    # Each thread will use ssh command to launch the job on each remote host. If an
    # error occurs in one thread, entire process will be terminated. Otherwise,
    # threads will keep running and ssh session.
    exec_command = _exec_command_fn(settings, remote_host_names)
    launch_gloo(command, exec_command, settings, nics, env, server_ip)
>>>>>>> d0e30e88
<|MERGE_RESOLUTION|>--- conflicted
+++ resolved
@@ -251,7 +251,7 @@
     # create global rendezvous server
     global_rendezv = RendezvousServer(settings.verbose)
     # Start rendezvous server and get port that it is listening
-    global_rendezv_port = global_rendezv.start_server(host_alloc_plan)
+    global_rendezv_port = global_rendezv.start_server(settings.num_proc)
 
     run_command = (
         'HOROVOD_GLOO_RENDEZVOUS_ADDR={addr} '
@@ -303,37 +303,8 @@
 
 
 def gloo_run(settings, remote_host_names, nics, env, server_ip, command):
-<<<<<<< HEAD
-    # allocate processes into slots
-    host_alloc_plan = _allocate(settings.hosts, settings.num_proc)
-
-    # create global rendezvous server
-    global_rendezv = RendezvousServer(settings.verbose)
-    # Start rendezvous server and get port that it is listening
-    global_rendezv_port = global_rendezv.start_server(settings.num_proc)
-
-    iface = list(nics)[0]
-
-    run_command = (
-        'HOROVOD_GLOO_RENDEZVOUS_ADDR={addr} '
-        'HOROVOD_GLOO_RENDEZVOUS_PORT={port} '
-        'HOROVOD_CONTROLLER=gloo '
-        'HOROVOD_CPU_OPERATIONS=gloo '
-        'HOROVOD_GLOO_IFACE={iface} '
-        'NCCL_SOCKET_IFNAME={nics} '
-        '{command}'  # expect a lot of environment variables
-        .format(addr=server_ip,
-                port=global_rendezv_port,
-                iface=iface,  # TODO: add multiple ifaces in future
-                nics=','.join(nics),
-                command=' '.join(quote(par) for par in command)))
-
-    _launch_jobs(settings, env, host_alloc_plan, remote_host_names, run_command)
-    return
-=======
     # Each thread will use ssh command to launch the job on each remote host. If an
     # error occurs in one thread, entire process will be terminated. Otherwise,
     # threads will keep running and ssh session.
     exec_command = _exec_command_fn(settings, remote_host_names)
-    launch_gloo(command, exec_command, settings, nics, env, server_ip)
->>>>>>> d0e30e88
+    launch_gloo(command, exec_command, settings, nics, env, server_ip)